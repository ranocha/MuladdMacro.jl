--- conflicted
+++ resolved
@@ -1,6 +1,2 @@
-<<<<<<< HEAD
-julia 0.7
-MacroTools
-=======
 julia 0.7-beta
->>>>>>> ce4b2447
+MacroTools